--- conflicted
+++ resolved
@@ -311,10 +311,7 @@
 	github.com/zondax/hid v0.9.2 // indirect
 	github.com/zondax/ledger-go v0.14.3 // indirect
 	gitlab.com/bosi/decorder v0.4.1 // indirect
-<<<<<<< HEAD
-=======
 	go-simpler.org/musttag v0.8.0 // indirect
->>>>>>> 3de77cf5
 	go-simpler.org/sloglint v0.4.0 // indirect
 	go.etcd.io/bbolt v1.3.8 // indirect
 	go.opencensus.io v0.24.0 // indirect
