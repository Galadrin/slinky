--- conflicted
+++ resolved
@@ -29,33 +29,33 @@
   [providers.market_config]
     name = "binance"
     [providers.market_config.currency_pair_to_market_configs]
-      [providers.market_config.currency_pair_to_market_configs."ATOM/USD"]
+      [providers.market_config.currency_pair_to_market_configs."ATOM/USD/8"]
         ticker = "ATOMUSDT"
-        [providers.market_config.currency_pair_to_market_configs."ATOM/USD".currency_pair]
+        [providers.market_config.currency_pair_to_market_configs."ATOM/USD/8".currency_pair]
           Base = "ATOM"
           Quote = "USD"
           Decimals = 8
-      [providers.market_config.currency_pair_to_market_configs."BITCOIN/USD"]
+      [providers.market_config.currency_pair_to_market_configs."BITCOIN/USD/8"]
         ticker = "BTCUSDT"
-        [providers.market_config.currency_pair_to_market_configs."BITCOIN/USD".currency_pair]
-          Base = "BITCOIN"
-          Quote = "USD"
-          Decimals = 8
-      [providers.market_config.currency_pair_to_market_configs."ETHEREUM/BITCOIN"]
+        [providers.market_config.currency_pair_to_market_configs."BITCOIN/USD/8".currency_pair]
+          Base = "BITCOIN"
+          Quote = "USD"
+          Decimals = 8
+      [providers.market_config.currency_pair_to_market_configs."ETHEREUM/BITCOIN/8"]
         ticker = "ETHBTC"
-        [providers.market_config.currency_pair_to_market_configs."ETHEREUM/BITCOIN".currency_pair]
-          Base = "ETHEREUM"
-          Quote = "BITCOIN"
-          Decimals = 8
-      [providers.market_config.currency_pair_to_market_configs."ETHEREUM/USD"]
+        [providers.market_config.currency_pair_to_market_configs."ETHEREUM/BITCOIN/8".currency_pair]
+          Base = "ETHEREUM"
+          Quote = "BITCOIN"
+          Decimals = 8
+      [providers.market_config.currency_pair_to_market_configs."ETHEREUM/USD/8"]
         ticker = "ETHUSDT"
-        [providers.market_config.currency_pair_to_market_configs."ETHEREUM/USD".currency_pair]
-          Base = "ETHEREUM"
-          Quote = "USD"
-          Decimals = 8
-      [providers.market_config.currency_pair_to_market_configs."SOLANA/USD"]
+        [providers.market_config.currency_pair_to_market_configs."ETHEREUM/USD/8".currency_pair]
+          Base = "ETHEREUM"
+          Quote = "USD"
+          Decimals = 8
+      [providers.market_config.currency_pair_to_market_configs."SOLANA/USD/8"]
         ticker = "SOLUSDT"
-        [providers.market_config.currency_pair_to_market_configs."SOLANA/USD".currency_pair]
+        [providers.market_config.currency_pair_to_market_configs."SOLANA/USD/8".currency_pair]
           Base = "SOLANA"
           Quote = "USD"
           Decimals = 8
@@ -88,57 +88,57 @@
   [providers.market_config]
     name = "coinbase"
     [providers.market_config.currency_pair_to_market_configs]
-      [providers.market_config.currency_pair_to_market_configs."ATOM/USD"]
+      [providers.market_config.currency_pair_to_market_configs."ATOM/USD/8"]
         ticker = "ATOM-USD"
-        [providers.market_config.currency_pair_to_market_configs."ATOM/USD".currency_pair]
+        [providers.market_config.currency_pair_to_market_configs."ATOM/USD/8".currency_pair]
           Base = "ATOM"
           Quote = "USD"
           Decimals = 8
-      [providers.market_config.currency_pair_to_market_configs."AVAX/USD"]
+      [providers.market_config.currency_pair_to_market_configs."AVAX/USD/8"]
         ticker = "AVAX-USD"
-        [providers.market_config.currency_pair_to_market_configs."AVAX/USD".currency_pair]
+        [providers.market_config.currency_pair_to_market_configs."AVAX/USD/8".currency_pair]
           Base = "AVAX"
           Quote = "USD"
           Decimals = 8
-      [providers.market_config.currency_pair_to_market_configs."BITCOIN/USD"]
+      [providers.market_config.currency_pair_to_market_configs."BITCOIN/USD/8"]
         ticker = "BTC-USD"
-        [providers.market_config.currency_pair_to_market_configs."BITCOIN/USD".currency_pair]
-          Base = "BITCOIN"
-          Quote = "USD"
-          Decimals = 8
-      [providers.market_config.currency_pair_to_market_configs."CELESTIA/USD"]
+        [providers.market_config.currency_pair_to_market_configs."BITCOIN/USD/8".currency_pair]
+          Base = "BITCOIN"
+          Quote = "USD"
+          Decimals = 8
+      [providers.market_config.currency_pair_to_market_configs."CELESTIA/USD/8"]
         ticker = "TIA-USD"
-        [providers.market_config.currency_pair_to_market_configs."CELESTIA/USD".currency_pair]
+        [providers.market_config.currency_pair_to_market_configs."CELESTIA/USD/8".currency_pair]
           Base = "CELESTIA"
           Quote = "USD"
           Decimals = 8
-      [providers.market_config.currency_pair_to_market_configs."DYDX/USD"]
+      [providers.market_config.currency_pair_to_market_configs."DYDX/USD/8"]
         ticker = "DYDX-USD"
-        [providers.market_config.currency_pair_to_market_configs."DYDX/USD".currency_pair]
+        [providers.market_config.currency_pair_to_market_configs."DYDX/USD/8".currency_pair]
           Base = "DYDX"
           Quote = "USD"
           Decimals = 8
-      [providers.market_config.currency_pair_to_market_configs."ETHEREUM/BITCOIN"]
+      [providers.market_config.currency_pair_to_market_configs."ETHEREUM/BITCOIN/8"]
         ticker = "ETH-BTC"
-        [providers.market_config.currency_pair_to_market_configs."ETHEREUM/BITCOIN".currency_pair]
-          Base = "ETHEREUM"
-          Quote = "BITCOIN"
-          Decimals = 8
-      [providers.market_config.currency_pair_to_market_configs."ETHEREUM/USD"]
+        [providers.market_config.currency_pair_to_market_configs."ETHEREUM/BITCOIN/8".currency_pair]
+          Base = "ETHEREUM"
+          Quote = "BITCOIN"
+          Decimals = 8
+      [providers.market_config.currency_pair_to_market_configs."ETHEREUM/USD/8"]
         ticker = "ETH-USD"
-        [providers.market_config.currency_pair_to_market_configs."ETHEREUM/USD".currency_pair]
-          Base = "ETHEREUM"
-          Quote = "USD"
-          Decimals = 8
-      [providers.market_config.currency_pair_to_market_configs."OSMOSIS/USD"]
+        [providers.market_config.currency_pair_to_market_configs."ETHEREUM/USD/8".currency_pair]
+          Base = "ETHEREUM"
+          Quote = "USD"
+          Decimals = 8
+      [providers.market_config.currency_pair_to_market_configs."OSMOSIS/USD/8"]
         ticker = "OSMO-USD"
-        [providers.market_config.currency_pair_to_market_configs."OSMOSIS/USD".currency_pair]
+        [providers.market_config.currency_pair_to_market_configs."OSMOSIS/USD/8".currency_pair]
           Base = "OSMOSIS"
           Quote = "USD"
           Decimals = 8
-      [providers.market_config.currency_pair_to_market_configs."SOLANA/USD"]
+      [providers.market_config.currency_pair_to_market_configs."SOLANA/USD/8"]
         ticker = "SOL-USD"
-        [providers.market_config.currency_pair_to_market_configs."SOLANA/USD".currency_pair]
+        [providers.market_config.currency_pair_to_market_configs."SOLANA/USD/8".currency_pair]
           Base = "SOLANA"
           Quote = "USD"
           Decimals = 8
@@ -171,51 +171,51 @@
   [providers.market_config]
     name = "coingecko"
     [providers.market_config.currency_pair_to_market_configs]
-      [providers.market_config.currency_pair_to_market_configs."ATOM/USD"]
+      [providers.market_config.currency_pair_to_market_configs."ATOM/USD/8"]
         ticker = "cosmos/usd"
-        [providers.market_config.currency_pair_to_market_configs."ATOM/USD".currency_pair]
+        [providers.market_config.currency_pair_to_market_configs."ATOM/USD/8".currency_pair]
           Base = "ATOM"
           Quote = "USD"
           Decimals = 8
-      [providers.market_config.currency_pair_to_market_configs."BITCOIN/USD"]
+      [providers.market_config.currency_pair_to_market_configs."BITCOIN/USD/8"]
         ticker = "bitcoin/usd"
-        [providers.market_config.currency_pair_to_market_configs."BITCOIN/USD".currency_pair]
-          Base = "BITCOIN"
-          Quote = "USD"
-          Decimals = 8
-      [providers.market_config.currency_pair_to_market_configs."CELESTIA/USD"]
+        [providers.market_config.currency_pair_to_market_configs."BITCOIN/USD/8".currency_pair]
+          Base = "BITCOIN"
+          Quote = "USD"
+          Decimals = 8
+      [providers.market_config.currency_pair_to_market_configs."CELESTIA/USD/8"]
         ticker = "celestia/usd"
-        [providers.market_config.currency_pair_to_market_configs."CELESTIA/USD".currency_pair]
+        [providers.market_config.currency_pair_to_market_configs."CELESTIA/USD/8".currency_pair]
           Base = "CELESTIA"
           Quote = "USD"
           Decimals = 8
-      [providers.market_config.currency_pair_to_market_configs."DYDX/USD"]
+      [providers.market_config.currency_pair_to_market_configs."DYDX/USD/8"]
         ticker = "dydx-chain/usd"
-        [providers.market_config.currency_pair_to_market_configs."DYDX/USD".currency_pair]
+        [providers.market_config.currency_pair_to_market_configs."DYDX/USD/8".currency_pair]
           Base = "DYDX"
           Quote = "USD"
           Decimals = 8
-      [providers.market_config.currency_pair_to_market_configs."ETHEREUM/BITCOIN"]
+      [providers.market_config.currency_pair_to_market_configs."ETHEREUM/BITCOIN/8"]
         ticker = "ethereum/btc"
-        [providers.market_config.currency_pair_to_market_configs."ETHEREUM/BITCOIN".currency_pair]
-          Base = "ETHEREUM"
-          Quote = "BITCOIN"
-          Decimals = 8
-      [providers.market_config.currency_pair_to_market_configs."ETHEREUM/USD"]
+        [providers.market_config.currency_pair_to_market_configs."ETHEREUM/BITCOIN/8".currency_pair]
+          Base = "ETHEREUM"
+          Quote = "BITCOIN"
+          Decimals = 8
+      [providers.market_config.currency_pair_to_market_configs."ETHEREUM/USD/8"]
         ticker = "ethereum/usd"
-        [providers.market_config.currency_pair_to_market_configs."ETHEREUM/USD".currency_pair]
-          Base = "ETHEREUM"
-          Quote = "USD"
-          Decimals = 8
-      [providers.market_config.currency_pair_to_market_configs."OSMOSIS/USD"]
+        [providers.market_config.currency_pair_to_market_configs."ETHEREUM/USD/8".currency_pair]
+          Base = "ETHEREUM"
+          Quote = "USD"
+          Decimals = 8
+      [providers.market_config.currency_pair_to_market_configs."OSMOSIS/USD/8"]
         ticker = "osmosis/usd"
-        [providers.market_config.currency_pair_to_market_configs."OSMOSIS/USD".currency_pair]
+        [providers.market_config.currency_pair_to_market_configs."OSMOSIS/USD/8".currency_pair]
           Base = "OSMOSIS"
           Quote = "USD"
           Decimals = 8
-      [providers.market_config.currency_pair_to_market_configs."SOLANA/USD"]
+      [providers.market_config.currency_pair_to_market_configs."SOLANA/USD/8"]
         ticker = "solana/usd"
-        [providers.market_config.currency_pair_to_market_configs."SOLANA/USD".currency_pair]
+        [providers.market_config.currency_pair_to_market_configs."SOLANA/USD/8".currency_pair]
           Base = "SOLANA"
           Quote = "USD"
           Decimals = 8
@@ -248,45 +248,45 @@
   [providers.market_config]
     name = "bitfinex"
     [providers.market_config.currency_pair_to_market_configs]
-      [providers.market_config.currency_pair_to_market_configs."AVAX/USD"]
+      [providers.market_config.currency_pair_to_market_configs."AVAX/USD/8"]
         ticker = "AVAXUSD"
-        [providers.market_config.currency_pair_to_market_configs."AVAX/USD".currency_pair]
+        [providers.market_config.currency_pair_to_market_configs."AVAX/USD/8".currency_pair]
           Base = "AVAX"
           Quote = "USD"
           Decimals = 8
-      [providers.market_config.currency_pair_to_market_configs."BITCOIN/USD"]
+      [providers.market_config.currency_pair_to_market_configs."BITCOIN/USD/8"]
         ticker = "BTCUSD"
-        [providers.market_config.currency_pair_to_market_configs."BITCOIN/USD".currency_pair]
-          Base = "BITCOIN"
-          Quote = "USD"
-          Decimals = 8
-      [providers.market_config.currency_pair_to_market_configs."CELESTIA/USD"]
+        [providers.market_config.currency_pair_to_market_configs."BITCOIN/USD/8".currency_pair]
+          Base = "BITCOIN"
+          Quote = "USD"
+          Decimals = 8
+      [providers.market_config.currency_pair_to_market_configs."CELESTIA/USD/8"]
         ticker = "TIAUSD"
-        [providers.market_config.currency_pair_to_market_configs."CELESTIA/USD".currency_pair]
+        [providers.market_config.currency_pair_to_market_configs."CELESTIA/USD/8".currency_pair]
           Base = "CELESTIA"
           Quote = "USD"
           Decimals = 8
-      [providers.market_config.currency_pair_to_market_configs."DYDX/USD"]
+      [providers.market_config.currency_pair_to_market_configs."DYDX/USD/8"]
         ticker = "DYDXUSD"
-        [providers.market_config.currency_pair_to_market_configs."DYDX/USD".currency_pair]
+        [providers.market_config.currency_pair_to_market_configs."DYDX/USD/8".currency_pair]
           Base = "DYDX"
           Quote = "USD"
           Decimals = 8
-      [providers.market_config.currency_pair_to_market_configs."ETHEREUM/BITCOIN"]
+      [providers.market_config.currency_pair_to_market_configs."ETHEREUM/BITCOIN/8"]
         ticker = "ETHBTC"
-        [providers.market_config.currency_pair_to_market_configs."ETHEREUM/BITCOIN".currency_pair]
-          Base = "ETHEREUM"
-          Quote = "BITCOIN"
-          Decimals = 8
-      [providers.market_config.currency_pair_to_market_configs."ETHEREUM/USD"]
+        [providers.market_config.currency_pair_to_market_configs."ETHEREUM/BITCOIN/8".currency_pair]
+          Base = "ETHEREUM"
+          Quote = "BITCOIN"
+          Decimals = 8
+      [providers.market_config.currency_pair_to_market_configs."ETHEREUM/USD/8"]
         ticker = "ETHUSD"
-        [providers.market_config.currency_pair_to_market_configs."ETHEREUM/USD".currency_pair]
-          Base = "ETHEREUM"
-          Quote = "USD"
-          Decimals = 8
-      [providers.market_config.currency_pair_to_market_configs."SOLANA/USD"]
+        [providers.market_config.currency_pair_to_market_configs."ETHEREUM/USD/8".currency_pair]
+          Base = "ETHEREUM"
+          Quote = "USD"
+          Decimals = 8
+      [providers.market_config.currency_pair_to_market_configs."SOLANA/USD/8"]
         ticker = "SOLUSD"
-        [providers.market_config.currency_pair_to_market_configs."SOLANA/USD".currency_pair]
+        [providers.market_config.currency_pair_to_market_configs."SOLANA/USD/8".currency_pair]
           Base = "SOLANA"
           Quote = "USD"
           Decimals = 8
@@ -319,39 +319,39 @@
   [providers.market_config]
     name = "bitstamp"
     [providers.market_config.currency_pair_to_market_configs]
-      [providers.market_config.currency_pair_to_market_configs."AVAX/USD"]
+      [providers.market_config.currency_pair_to_market_configs."AVAX/USD/8"]
         ticker = "avaxusd"
-        [providers.market_config.currency_pair_to_market_configs."AVAX/USD".currency_pair]
+        [providers.market_config.currency_pair_to_market_configs."AVAX/USD/8".currency_pair]
           Base = "AVAX"
           Quote = "USD"
           Decimals = 8
-      [providers.market_config.currency_pair_to_market_configs."BITCOIN/USD"]
+      [providers.market_config.currency_pair_to_market_configs."BITCOIN/USD/8"]
         ticker = "btcusd"
-        [providers.market_config.currency_pair_to_market_configs."BITCOIN/USD".currency_pair]
-          Base = "BITCOIN"
-          Quote = "USD"
-          Decimals = 8
-      [providers.market_config.currency_pair_to_market_configs."DYDX/USD"]
+        [providers.market_config.currency_pair_to_market_configs."BITCOIN/USD/8".currency_pair]
+          Base = "BITCOIN"
+          Quote = "USD"
+          Decimals = 8
+      [providers.market_config.currency_pair_to_market_configs."DYDX/USD/8"]
         ticker = "dydxusd"
-        [providers.market_config.currency_pair_to_market_configs."DYDX/USD".currency_pair]
+        [providers.market_config.currency_pair_to_market_configs."DYDX/USD/8".currency_pair]
           Base = "DYDX"
           Quote = "USD"
           Decimals = 8
-      [providers.market_config.currency_pair_to_market_configs."ETHEREUM/BITCOIN"]
+      [providers.market_config.currency_pair_to_market_configs."ETHEREUM/BITCOIN/8"]
         ticker = "ethbtc"
-        [providers.market_config.currency_pair_to_market_configs."ETHEREUM/BITCOIN".currency_pair]
-          Base = "ETHEREUM"
-          Quote = "BITCOIN"
-          Decimals = 8
-      [providers.market_config.currency_pair_to_market_configs."ETHEREUM/USD"]
+        [providers.market_config.currency_pair_to_market_configs."ETHEREUM/BITCOIN/8".currency_pair]
+          Base = "ETHEREUM"
+          Quote = "BITCOIN"
+          Decimals = 8
+      [providers.market_config.currency_pair_to_market_configs."ETHEREUM/USD/8"]
         ticker = "ethusd"
-        [providers.market_config.currency_pair_to_market_configs."ETHEREUM/USD".currency_pair]
-          Base = "ETHEREUM"
-          Quote = "USD"
-          Decimals = 8
-      [providers.market_config.currency_pair_to_market_configs."SOLANA/USD"]
+        [providers.market_config.currency_pair_to_market_configs."ETHEREUM/USD/8".currency_pair]
+          Base = "ETHEREUM"
+          Quote = "USD"
+          Decimals = 8
+      [providers.market_config.currency_pair_to_market_configs."SOLANA/USD/8"]
         ticker = "solusd"
-        [providers.market_config.currency_pair_to_market_configs."SOLANA/USD".currency_pair]
+        [providers.market_config.currency_pair_to_market_configs."SOLANA/USD/8".currency_pair]
           Base = "SOLANA"
           Quote = "USD"
           Decimals = 8
@@ -384,39 +384,39 @@
   [providers.market_config]
     name = "bybit"
     [providers.market_config.currency_pair_to_market_configs]
-      [providers.market_config.currency_pair_to_market_configs."ATOM/USD"]
+      [providers.market_config.currency_pair_to_market_configs."ATOM/USD/8"]
         ticker = "ATOMUSDT"
-        [providers.market_config.currency_pair_to_market_configs."ATOM/USD".currency_pair]
+        [providers.market_config.currency_pair_to_market_configs."ATOM/USD/8".currency_pair]
           Base = "ATOM"
           Quote = "USD"
           Decimals = 8
-      [providers.market_config.currency_pair_to_market_configs."AVAX/USD"]
+      [providers.market_config.currency_pair_to_market_configs."AVAX/USD/8"]
         ticker = "AVAXUSDT"
-        [providers.market_config.currency_pair_to_market_configs."AVAX/USD".currency_pair]
+        [providers.market_config.currency_pair_to_market_configs."AVAX/USD/8".currency_pair]
           Base = "AVAX"
           Quote = "USD"
           Decimals = 8
-      [providers.market_config.currency_pair_to_market_configs."BITCOIN/USD"]
+      [providers.market_config.currency_pair_to_market_configs."BITCOIN/USD/8"]
         ticker = "BTCUSDT"
-        [providers.market_config.currency_pair_to_market_configs."BITCOIN/USD".currency_pair]
-          Base = "BITCOIN"
-          Quote = "USD"
-          Decimals = 8
-      [providers.market_config.currency_pair_to_market_configs."DYDX/USD"]
+        [providers.market_config.currency_pair_to_market_configs."BITCOIN/USD/8".currency_pair]
+          Base = "BITCOIN"
+          Quote = "USD"
+          Decimals = 8
+      [providers.market_config.currency_pair_to_market_configs."DYDX/USD/8"]
         ticker = "DYDXUSDT"
-        [providers.market_config.currency_pair_to_market_configs."DYDX/USD".currency_pair]
+        [providers.market_config.currency_pair_to_market_configs."DYDX/USD/8".currency_pair]
           Base = "DYDX"
           Quote = "USD"
           Decimals = 8
-      [providers.market_config.currency_pair_to_market_configs."ETHEREUM/USD"]
+      [providers.market_config.currency_pair_to_market_configs."ETHEREUM/USD/8"]
         ticker = "ETHUSDT"
-        [providers.market_config.currency_pair_to_market_configs."ETHEREUM/USD".currency_pair]
-          Base = "ETHEREUM"
-          Quote = "USD"
-          Decimals = 8
-      [providers.market_config.currency_pair_to_market_configs."SOLANA/USD"]
+        [providers.market_config.currency_pair_to_market_configs."ETHEREUM/USD/8".currency_pair]
+          Base = "ETHEREUM"
+          Quote = "USD"
+          Decimals = 8
+      [providers.market_config.currency_pair_to_market_configs."SOLANA/USD/8"]
         ticker = "SOLUSDT"
-        [providers.market_config.currency_pair_to_market_configs."SOLANA/USD".currency_pair]
+        [providers.market_config.currency_pair_to_market_configs."SOLANA/USD/8".currency_pair]
           Base = "SOLANA"
           Quote = "USD"
           Decimals = 8
@@ -449,57 +449,57 @@
   [providers.market_config]
     name = "coinbase"
     [providers.market_config.currency_pair_to_market_configs]
-      [providers.market_config.currency_pair_to_market_configs."ATOM/USD"]
+      [providers.market_config.currency_pair_to_market_configs."ATOM/USD/8"]
         ticker = "ATOM-USD"
-        [providers.market_config.currency_pair_to_market_configs."ATOM/USD".currency_pair]
+        [providers.market_config.currency_pair_to_market_configs."ATOM/USD/8".currency_pair]
           Base = "ATOM"
           Quote = "USD"
           Decimals = 8
-      [providers.market_config.currency_pair_to_market_configs."AVAX/USD"]
+      [providers.market_config.currency_pair_to_market_configs."AVAX/USD/8"]
         ticker = "AVAX-USD"
-        [providers.market_config.currency_pair_to_market_configs."AVAX/USD".currency_pair]
+        [providers.market_config.currency_pair_to_market_configs."AVAX/USD/8".currency_pair]
           Base = "AVAX"
           Quote = "USD"
           Decimals = 8
-      [providers.market_config.currency_pair_to_market_configs."BITCOIN/USD"]
+      [providers.market_config.currency_pair_to_market_configs."BITCOIN/USD/8"]
         ticker = "BTC-USD"
-        [providers.market_config.currency_pair_to_market_configs."BITCOIN/USD".currency_pair]
-          Base = "BITCOIN"
-          Quote = "USD"
-          Decimals = 8
-      [providers.market_config.currency_pair_to_market_configs."CELESTIA/USD"]
+        [providers.market_config.currency_pair_to_market_configs."BITCOIN/USD/8".currency_pair]
+          Base = "BITCOIN"
+          Quote = "USD"
+          Decimals = 8
+      [providers.market_config.currency_pair_to_market_configs."CELESTIA/USD/8"]
         ticker = "TIA-USD"
-        [providers.market_config.currency_pair_to_market_configs."CELESTIA/USD".currency_pair]
+        [providers.market_config.currency_pair_to_market_configs."CELESTIA/USD/8".currency_pair]
           Base = "CELESTIA"
           Quote = "USD"
           Decimals = 8
-      [providers.market_config.currency_pair_to_market_configs."DYDX/USD"]
+      [providers.market_config.currency_pair_to_market_configs."DYDX/USD/8"]
         ticker = "DYDX-USD"
-        [providers.market_config.currency_pair_to_market_configs."DYDX/USD".currency_pair]
+        [providers.market_config.currency_pair_to_market_configs."DYDX/USD/8".currency_pair]
           Base = "DYDX"
           Quote = "USD"
           Decimals = 8
-      [providers.market_config.currency_pair_to_market_configs."ETHEREUM/BITCOIN"]
+      [providers.market_config.currency_pair_to_market_configs."ETHEREUM/BITCOIN/8"]
         ticker = "ETH-BTC"
-        [providers.market_config.currency_pair_to_market_configs."ETHEREUM/BITCOIN".currency_pair]
-          Base = "ETHEREUM"
-          Quote = "BITCOIN"
-          Decimals = 8
-      [providers.market_config.currency_pair_to_market_configs."ETHEREUM/USD"]
+        [providers.market_config.currency_pair_to_market_configs."ETHEREUM/BITCOIN/8".currency_pair]
+          Base = "ETHEREUM"
+          Quote = "BITCOIN"
+          Decimals = 8
+      [providers.market_config.currency_pair_to_market_configs."ETHEREUM/USD/8"]
         ticker = "ETH-USD"
-        [providers.market_config.currency_pair_to_market_configs."ETHEREUM/USD".currency_pair]
-          Base = "ETHEREUM"
-          Quote = "USD"
-          Decimals = 8
-      [providers.market_config.currency_pair_to_market_configs."OSMOSIS/USD"]
+        [providers.market_config.currency_pair_to_market_configs."ETHEREUM/USD/8".currency_pair]
+          Base = "ETHEREUM"
+          Quote = "USD"
+          Decimals = 8
+      [providers.market_config.currency_pair_to_market_configs."OSMOSIS/USD/8"]
         ticker = "OSMO-USD"
-        [providers.market_config.currency_pair_to_market_configs."OSMOSIS/USD".currency_pair]
+        [providers.market_config.currency_pair_to_market_configs."OSMOSIS/USD/8".currency_pair]
           Base = "OSMOSIS"
           Quote = "USD"
           Decimals = 8
-      [providers.market_config.currency_pair_to_market_configs."SOLANA/USD"]
+      [providers.market_config.currency_pair_to_market_configs."SOLANA/USD/8"]
         ticker = "SOL-USD"
-        [providers.market_config.currency_pair_to_market_configs."SOLANA/USD".currency_pair]
+        [providers.market_config.currency_pair_to_market_configs."SOLANA/USD/8".currency_pair]
           Base = "SOLANA"
           Quote = "USD"
           Decimals = 8
@@ -532,57 +532,57 @@
   [providers.market_config]
     name = "crypto_dot_com"
     [providers.market_config.currency_pair_to_market_configs]
-      [providers.market_config.currency_pair_to_market_configs."ATOM/USD"]
+      [providers.market_config.currency_pair_to_market_configs."ATOM/USD/8"]
         ticker = "ATOMUSD-PERP"
-        [providers.market_config.currency_pair_to_market_configs."ATOM/USD".currency_pair]
+        [providers.market_config.currency_pair_to_market_configs."ATOM/USD/8".currency_pair]
           Base = "ATOM"
           Quote = "USD"
           Decimals = 8
-      [providers.market_config.currency_pair_to_market_configs."AVAX/USD"]
+      [providers.market_config.currency_pair_to_market_configs."AVAX/USD/8"]
         ticker = "AVAXUSD-PERP"
-        [providers.market_config.currency_pair_to_market_configs."AVAX/USD".currency_pair]
+        [providers.market_config.currency_pair_to_market_configs."AVAX/USD/8".currency_pair]
           Base = "AVAX"
           Quote = "USD"
           Decimals = 8
-      [providers.market_config.currency_pair_to_market_configs."BITCOIN/USD"]
+      [providers.market_config.currency_pair_to_market_configs."BITCOIN/USD/8"]
         ticker = "BTCUSD-PERP"
-        [providers.market_config.currency_pair_to_market_configs."BITCOIN/USD".currency_pair]
-          Base = "BITCOIN"
-          Quote = "USD"
-          Decimals = 8
-      [providers.market_config.currency_pair_to_market_configs."CELESTIA/USD"]
+        [providers.market_config.currency_pair_to_market_configs."BITCOIN/USD/8".currency_pair]
+          Base = "BITCOIN"
+          Quote = "USD"
+          Decimals = 8
+      [providers.market_config.currency_pair_to_market_configs."CELESTIA/USD/8"]
         ticker = "TIAUSD-PERP"
-        [providers.market_config.currency_pair_to_market_configs."CELESTIA/USD".currency_pair]
+        [providers.market_config.currency_pair_to_market_configs."CELESTIA/USD/8".currency_pair]
           Base = "CELESTIA"
           Quote = "USD"
           Decimals = 8
-      [providers.market_config.currency_pair_to_market_configs."DYDX/USD"]
+      [providers.market_config.currency_pair_to_market_configs."DYDX/USD/8"]
         ticker = "DYDXUSD-PERP"
-        [providers.market_config.currency_pair_to_market_configs."DYDX/USD".currency_pair]
+        [providers.market_config.currency_pair_to_market_configs."DYDX/USD/8".currency_pair]
           Base = "DYDX"
           Quote = "USD"
           Decimals = 8
-      [providers.market_config.currency_pair_to_market_configs."ETHEREUM/BITCOIN"]
+      [providers.market_config.currency_pair_to_market_configs."ETHEREUM/BITCOIN/8"]
         ticker = "ETH_BTC"
-        [providers.market_config.currency_pair_to_market_configs."ETHEREUM/BITCOIN".currency_pair]
-          Base = "ETHEREUM"
-          Quote = "BITCOIN"
-          Decimals = 8
-      [providers.market_config.currency_pair_to_market_configs."ETHEREUM/USD"]
+        [providers.market_config.currency_pair_to_market_configs."ETHEREUM/BITCOIN/8".currency_pair]
+          Base = "ETHEREUM"
+          Quote = "BITCOIN"
+          Decimals = 8
+      [providers.market_config.currency_pair_to_market_configs."ETHEREUM/USD/8"]
         ticker = "ETHUSD-PERP"
-        [providers.market_config.currency_pair_to_market_configs."ETHEREUM/USD".currency_pair]
-          Base = "ETHEREUM"
-          Quote = "USD"
-          Decimals = 8
-      [providers.market_config.currency_pair_to_market_configs."OSMOSIS/USD"]
+        [providers.market_config.currency_pair_to_market_configs."ETHEREUM/USD/8".currency_pair]
+          Base = "ETHEREUM"
+          Quote = "USD"
+          Decimals = 8
+      [providers.market_config.currency_pair_to_market_configs."OSMOSIS/USD/8"]
         ticker = "OSMO_USD"
-        [providers.market_config.currency_pair_to_market_configs."OSMOSIS/USD".currency_pair]
+        [providers.market_config.currency_pair_to_market_configs."OSMOSIS/USD/8".currency_pair]
           Base = "OSMOSIS"
           Quote = "USD"
           Decimals = 8
-      [providers.market_config.currency_pair_to_market_configs."SOLANA/USD"]
+      [providers.market_config.currency_pair_to_market_configs."SOLANA/USD/8"]
         ticker = "SOLUSD-PERP"
-        [providers.market_config.currency_pair_to_market_configs."SOLANA/USD".currency_pair]
+        [providers.market_config.currency_pair_to_market_configs."SOLANA/USD/8".currency_pair]
           Base = "SOLANA"
           Quote = "USD"
           Decimals = 8
@@ -615,51 +615,51 @@
   [providers.market_config]
     name = "gate.io"
     [providers.market_config.currency_pair_to_market_configs]
-      [providers.market_config.currency_pair_to_market_configs."ATOM/USD"]
+      [providers.market_config.currency_pair_to_market_configs."ATOM/USD/8"]
         ticker = "ATOM_USDT"
-        [providers.market_config.currency_pair_to_market_configs."ATOM/USD".currency_pair]
+        [providers.market_config.currency_pair_to_market_configs."ATOM/USD/8".currency_pair]
           Base = "ATOM"
           Quote = "USD"
           Decimals = 8
-      [providers.market_config.currency_pair_to_market_configs."AVAX/USD"]
+      [providers.market_config.currency_pair_to_market_configs."AVAX/USD/8"]
         ticker = "AVAX_USDT"
-        [providers.market_config.currency_pair_to_market_configs."AVAX/USD".currency_pair]
+        [providers.market_config.currency_pair_to_market_configs."AVAX/USD/8".currency_pair]
           Base = "AVAX"
           Quote = "USD"
           Decimals = 8
-      [providers.market_config.currency_pair_to_market_configs."BITCOIN/USD"]
+      [providers.market_config.currency_pair_to_market_configs."BITCOIN/USD/8"]
         ticker = "BTC_USDT"
-        [providers.market_config.currency_pair_to_market_configs."BITCOIN/USD".currency_pair]
-          Base = "BITCOIN"
-          Quote = "USD"
-          Decimals = 8
-      [providers.market_config.currency_pair_to_market_configs."CELESTIA/USD"]
+        [providers.market_config.currency_pair_to_market_configs."BITCOIN/USD/8".currency_pair]
+          Base = "BITCOIN"
+          Quote = "USD"
+          Decimals = 8
+      [providers.market_config.currency_pair_to_market_configs."CELESTIA/USD/8"]
         ticker = "TIA_USDT"
-        [providers.market_config.currency_pair_to_market_configs."CELESTIA/USD".currency_pair]
+        [providers.market_config.currency_pair_to_market_configs."CELESTIA/USD/8".currency_pair]
           Base = "CELESTIA"
           Quote = "USD"
           Decimals = 8
-      [providers.market_config.currency_pair_to_market_configs."DYDX/USD"]
+      [providers.market_config.currency_pair_to_market_configs."DYDX/USD/8"]
         ticker = "DYDX_USDT"
-        [providers.market_config.currency_pair_to_market_configs."DYDX/USD".currency_pair]
+        [providers.market_config.currency_pair_to_market_configs."DYDX/USD/8".currency_pair]
           Base = "DYDX"
           Quote = "USD"
           Decimals = 8
-      [providers.market_config.currency_pair_to_market_configs."ETHEREUM/BITCOIN"]
+      [providers.market_config.currency_pair_to_market_configs."ETHEREUM/BITCOIN/8"]
         ticker = "ETH_BTC"
-        [providers.market_config.currency_pair_to_market_configs."ETHEREUM/BITCOIN".currency_pair]
-          Base = "ETHEREUM"
-          Quote = "BITCOIN"
-          Decimals = 8
-      [providers.market_config.currency_pair_to_market_configs."ETHEREUM/USD"]
+        [providers.market_config.currency_pair_to_market_configs."ETHEREUM/BITCOIN/8".currency_pair]
+          Base = "ETHEREUM"
+          Quote = "BITCOIN"
+          Decimals = 8
+      [providers.market_config.currency_pair_to_market_configs."ETHEREUM/USD/8"]
         ticker = "ETH_USDT"
-        [providers.market_config.currency_pair_to_market_configs."ETHEREUM/USD".currency_pair]
-          Base = "ETHEREUM"
-          Quote = "USD"
-          Decimals = 8
-      [providers.market_config.currency_pair_to_market_configs."SOLANA/USD"]
+        [providers.market_config.currency_pair_to_market_configs."ETHEREUM/USD/8".currency_pair]
+          Base = "ETHEREUM"
+          Quote = "USD"
+          Decimals = 8
+      [providers.market_config.currency_pair_to_market_configs."SOLANA/USD/8"]
         ticker = "SOL_USDT"
-        [providers.market_config.currency_pair_to_market_configs."SOLANA/USD".currency_pair]
+        [providers.market_config.currency_pair_to_market_configs."SOLANA/USD/8".currency_pair]
           Base = "SOLANA"
           Quote = "USD"
           Decimals = 8
@@ -692,51 +692,51 @@
   [providers.market_config]
     name = "huobi"
     [providers.market_config.currency_pair_to_market_configs]
-      [providers.market_config.currency_pair_to_market_configs."ATOM/USD"]
+      [providers.market_config.currency_pair_to_market_configs."ATOM/USD/8"]
         ticker = "atomusdt"
-        [providers.market_config.currency_pair_to_market_configs."ATOM/USD".currency_pair]
+        [providers.market_config.currency_pair_to_market_configs."ATOM/USD/8".currency_pair]
           Base = "ATOM"
           Quote = "USD"
           Decimals = 8
-      [providers.market_config.currency_pair_to_market_configs."AVAX/USD"]
+      [providers.market_config.currency_pair_to_market_configs."AVAX/USD/8"]
         ticker = "avaxusdt"
-        [providers.market_config.currency_pair_to_market_configs."AVAX/USD".currency_pair]
+        [providers.market_config.currency_pair_to_market_configs."AVAX/USD/8".currency_pair]
           Base = "AVAX"
           Quote = "USD"
           Decimals = 8
-      [providers.market_config.currency_pair_to_market_configs."BITCOIN/USD"]
+      [providers.market_config.currency_pair_to_market_configs."BITCOIN/USD/8"]
         ticker = "btcusdt"
-        [providers.market_config.currency_pair_to_market_configs."BITCOIN/USD".currency_pair]
-          Base = "BITCOIN"
-          Quote = "USD"
-          Decimals = 8
-      [providers.market_config.currency_pair_to_market_configs."CELESTIA/USD"]
+        [providers.market_config.currency_pair_to_market_configs."BITCOIN/USD/8".currency_pair]
+          Base = "BITCOIN"
+          Quote = "USD"
+          Decimals = 8
+      [providers.market_config.currency_pair_to_market_configs."CELESTIA/USD/8"]
         ticker = "tiausdt"
-        [providers.market_config.currency_pair_to_market_configs."CELESTIA/USD".currency_pair]
+        [providers.market_config.currency_pair_to_market_configs."CELESTIA/USD/8".currency_pair]
           Base = "CELESTIA"
           Quote = "USD"
           Decimals = 8
-      [providers.market_config.currency_pair_to_market_configs."DYDX/USD"]
+      [providers.market_config.currency_pair_to_market_configs."DYDX/USD/8"]
         ticker = "dydxusdt"
-        [providers.market_config.currency_pair_to_market_configs."DYDX/USD".currency_pair]
+        [providers.market_config.currency_pair_to_market_configs."DYDX/USD/8".currency_pair]
           Base = "DYDX"
           Quote = "USD"
           Decimals = 8
-      [providers.market_config.currency_pair_to_market_configs."ETHEREUM/BITCOIN"]
+      [providers.market_config.currency_pair_to_market_configs."ETHEREUM/BITCOIN/8"]
         ticker = "ethbtc"
-        [providers.market_config.currency_pair_to_market_configs."ETHEREUM/BITCOIN".currency_pair]
-          Base = "ETHEREUM"
-          Quote = "BITCOIN"
-          Decimals = 8
-      [providers.market_config.currency_pair_to_market_configs."ETHEREUM/USD"]
+        [providers.market_config.currency_pair_to_market_configs."ETHEREUM/BITCOIN/8".currency_pair]
+          Base = "ETHEREUM"
+          Quote = "BITCOIN"
+          Decimals = 8
+      [providers.market_config.currency_pair_to_market_configs."ETHEREUM/USD/8"]
         ticker = "ethusdt"
-        [providers.market_config.currency_pair_to_market_configs."ETHEREUM/USD".currency_pair]
-          Base = "ETHEREUM"
-          Quote = "USD"
-          Decimals = 8
-      [providers.market_config.currency_pair_to_market_configs."SOLANA/USD"]
+        [providers.market_config.currency_pair_to_market_configs."ETHEREUM/USD/8".currency_pair]
+          Base = "ETHEREUM"
+          Quote = "USD"
+          Decimals = 8
+      [providers.market_config.currency_pair_to_market_configs."SOLANA/USD/8"]
         ticker = "solusdt"
-        [providers.market_config.currency_pair_to_market_configs."SOLANA/USD".currency_pair]
+        [providers.market_config.currency_pair_to_market_configs."SOLANA/USD/8".currency_pair]
           Base = "SOLANA"
           Quote = "USD"
           Decimals = 8
@@ -769,51 +769,51 @@
   [providers.market_config]
     name = "kraken"
     [providers.market_config.currency_pair_to_market_configs]
-      [providers.market_config.currency_pair_to_market_configs."ATOM/USD"]
+      [providers.market_config.currency_pair_to_market_configs."ATOM/USD/8"]
         ticker = "ATOM/USD"
-        [providers.market_config.currency_pair_to_market_configs."ATOM/USD".currency_pair]
+        [providers.market_config.currency_pair_to_market_configs."ATOM/USD/8".currency_pair]
           Base = "ATOM"
           Quote = "USD"
           Decimals = 8
-      [providers.market_config.currency_pair_to_market_configs."AVAX/USD"]
+      [providers.market_config.currency_pair_to_market_configs."AVAX/USD/8"]
         ticker = "AVAX/USD"
-        [providers.market_config.currency_pair_to_market_configs."AVAX/USD".currency_pair]
+        [providers.market_config.currency_pair_to_market_configs."AVAX/USD/8".currency_pair]
           Base = "AVAX"
           Quote = "USD"
           Decimals = 8
-      [providers.market_config.currency_pair_to_market_configs."BITCOIN/USD"]
+      [providers.market_config.currency_pair_to_market_configs."BITCOIN/USD/8"]
         ticker = "XBT/USD"
-        [providers.market_config.currency_pair_to_market_configs."BITCOIN/USD".currency_pair]
-          Base = "BITCOIN"
-          Quote = "USD"
-          Decimals = 8
-      [providers.market_config.currency_pair_to_market_configs."CELESTIA/USD"]
+        [providers.market_config.currency_pair_to_market_configs."BITCOIN/USD/8".currency_pair]
+          Base = "BITCOIN"
+          Quote = "USD"
+          Decimals = 8
+      [providers.market_config.currency_pair_to_market_configs."CELESTIA/USD/8"]
         ticker = "TIA/USD"
-        [providers.market_config.currency_pair_to_market_configs."CELESTIA/USD".currency_pair]
+        [providers.market_config.currency_pair_to_market_configs."CELESTIA/USD/8".currency_pair]
           Base = "CELESTIA"
           Quote = "USD"
           Decimals = 8
-      [providers.market_config.currency_pair_to_market_configs."DYDX/USD"]
+      [providers.market_config.currency_pair_to_market_configs."DYDX/USD/8"]
         ticker = "DYDX/USD"
-        [providers.market_config.currency_pair_to_market_configs."DYDX/USD".currency_pair]
+        [providers.market_config.currency_pair_to_market_configs."DYDX/USD/8".currency_pair]
           Base = "DYDX"
           Quote = "USD"
           Decimals = 8
-      [providers.market_config.currency_pair_to_market_configs."ETHEREUM/BITCOIN"]
+      [providers.market_config.currency_pair_to_market_configs."ETHEREUM/BITCOIN/8"]
         ticker = "ETH/XBT"
-        [providers.market_config.currency_pair_to_market_configs."ETHEREUM/BITCOIN".currency_pair]
-          Base = "ETHEREUM"
-          Quote = "BITCOIN"
-          Decimals = 8
-      [providers.market_config.currency_pair_to_market_configs."ETHEREUM/USD"]
+        [providers.market_config.currency_pair_to_market_configs."ETHEREUM/BITCOIN/8".currency_pair]
+          Base = "ETHEREUM"
+          Quote = "BITCOIN"
+          Decimals = 8
+      [providers.market_config.currency_pair_to_market_configs."ETHEREUM/USD/8"]
         ticker = "ETH/USD"
-        [providers.market_config.currency_pair_to_market_configs."ETHEREUM/USD".currency_pair]
-          Base = "ETHEREUM"
-          Quote = "USD"
-          Decimals = 8
-      [providers.market_config.currency_pair_to_market_configs."SOLANA/USD"]
+        [providers.market_config.currency_pair_to_market_configs."ETHEREUM/USD/8".currency_pair]
+          Base = "ETHEREUM"
+          Quote = "USD"
+          Decimals = 8
+      [providers.market_config.currency_pair_to_market_configs."SOLANA/USD/8"]
         ticker = "SOL/USD"
-        [providers.market_config.currency_pair_to_market_configs."SOLANA/USD".currency_pair]
+        [providers.market_config.currency_pair_to_market_configs."SOLANA/USD/8".currency_pair]
           Base = "SOLANA"
           Quote = "USD"
           Decimals = 8
@@ -846,57 +846,57 @@
   [providers.market_config]
     name = "kucoin"
     [providers.market_config.currency_pair_to_market_configs]
-      [providers.market_config.currency_pair_to_market_configs."ATOM/USD"]
+      [providers.market_config.currency_pair_to_market_configs."ATOM/USD/8"]
         ticker = "ATOM-USDT"
-        [providers.market_config.currency_pair_to_market_configs."ATOM/USD".currency_pair]
+        [providers.market_config.currency_pair_to_market_configs."ATOM/USD/8".currency_pair]
           Base = "ATOM"
           Quote = "USD"
           Decimals = 8
-      [providers.market_config.currency_pair_to_market_configs."AVAX/USD"]
+      [providers.market_config.currency_pair_to_market_configs."AVAX/USD/8"]
         ticker = "AVAX-USDT"
-        [providers.market_config.currency_pair_to_market_configs."AVAX/USD".currency_pair]
+        [providers.market_config.currency_pair_to_market_configs."AVAX/USD/8".currency_pair]
           Base = "AVAX"
           Quote = "USD"
           Decimals = 8
-      [providers.market_config.currency_pair_to_market_configs."BITCOIN/USD"]
+      [providers.market_config.currency_pair_to_market_configs."BITCOIN/USD/8"]
         ticker = "BTC-USDT"
-        [providers.market_config.currency_pair_to_market_configs."BITCOIN/USD".currency_pair]
-          Base = "BITCOIN"
-          Quote = "USD"
-          Decimals = 8
-      [providers.market_config.currency_pair_to_market_configs."CELESTIA/USD"]
+        [providers.market_config.currency_pair_to_market_configs."BITCOIN/USD/8".currency_pair]
+          Base = "BITCOIN"
+          Quote = "USD"
+          Decimals = 8
+      [providers.market_config.currency_pair_to_market_configs."CELESTIA/USD/8"]
         ticker = "TIA-USDT"
-        [providers.market_config.currency_pair_to_market_configs."CELESTIA/USD".currency_pair]
+        [providers.market_config.currency_pair_to_market_configs."CELESTIA/USD/8".currency_pair]
           Base = "CELESTIA"
           Quote = "USD"
           Decimals = 8
-      [providers.market_config.currency_pair_to_market_configs."DYDX/USD"]
+      [providers.market_config.currency_pair_to_market_configs."DYDX/USD/8"]
         ticker = "DYDX-USDT"
-        [providers.market_config.currency_pair_to_market_configs."DYDX/USD".currency_pair]
+        [providers.market_config.currency_pair_to_market_configs."DYDX/USD/8".currency_pair]
           Base = "DYDX"
           Quote = "USD"
           Decimals = 8
-      [providers.market_config.currency_pair_to_market_configs."ETHEREUM/BITCOIN"]
+      [providers.market_config.currency_pair_to_market_configs."ETHEREUM/BITCOIN/8"]
         ticker = "ETH-BTC"
-        [providers.market_config.currency_pair_to_market_configs."ETHEREUM/BITCOIN".currency_pair]
-          Base = "ETHEREUM"
-          Quote = "BITCOIN"
-          Decimals = 8
-      [providers.market_config.currency_pair_to_market_configs."ETHEREUM/USD"]
+        [providers.market_config.currency_pair_to_market_configs."ETHEREUM/BITCOIN/8".currency_pair]
+          Base = "ETHEREUM"
+          Quote = "BITCOIN"
+          Decimals = 8
+      [providers.market_config.currency_pair_to_market_configs."ETHEREUM/USD/8"]
         ticker = "ETH-USDT"
-        [providers.market_config.currency_pair_to_market_configs."ETHEREUM/USD".currency_pair]
-          Base = "ETHEREUM"
-          Quote = "USD"
-          Decimals = 8
-      [providers.market_config.currency_pair_to_market_configs."OSMOSIS/USD"]
+        [providers.market_config.currency_pair_to_market_configs."ETHEREUM/USD/8".currency_pair]
+          Base = "ETHEREUM"
+          Quote = "USD"
+          Decimals = 8
+      [providers.market_config.currency_pair_to_market_configs."OSMOSIS/USD/8"]
         ticker = "OSMO-USDT"
-        [providers.market_config.currency_pair_to_market_configs."OSMOSIS/USD".currency_pair]
+        [providers.market_config.currency_pair_to_market_configs."OSMOSIS/USD/8".currency_pair]
           Base = "OSMOSIS"
           Quote = "USD"
           Decimals = 8
-      [providers.market_config.currency_pair_to_market_configs."SOLANA/USD"]
+      [providers.market_config.currency_pair_to_market_configs."SOLANA/USD/8"]
         ticker = "SOL-USDT"
-        [providers.market_config.currency_pair_to_market_configs."SOLANA/USD".currency_pair]
+        [providers.market_config.currency_pair_to_market_configs."SOLANA/USD/8".currency_pair]
           Base = "SOLANA"
           Quote = "USD"
           Decimals = 8
@@ -929,39 +929,39 @@
   [providers.market_config]
     name = "mexc"
     [providers.market_config.currency_pair_to_market_configs]
-      [providers.market_config.currency_pair_to_market_configs."ATOM/USD"]
+      [providers.market_config.currency_pair_to_market_configs."ATOM/USD/8"]
         ticker = "ATOMUSDC"
-        [providers.market_config.currency_pair_to_market_configs."ATOM/USD".currency_pair]
+        [providers.market_config.currency_pair_to_market_configs."ATOM/USD/8".currency_pair]
           Base = "ATOM"
           Quote = "USD"
           Decimals = 8
-      [providers.market_config.currency_pair_to_market_configs."AVAX/USD"]
+      [providers.market_config.currency_pair_to_market_configs."AVAX/USD/8"]
         ticker = "AVAXUSDC"
-        [providers.market_config.currency_pair_to_market_configs."AVAX/USD".currency_pair]
+        [providers.market_config.currency_pair_to_market_configs."AVAX/USD/8".currency_pair]
           Base = "AVAX"
           Quote = "USD"
           Decimals = 8
-      [providers.market_config.currency_pair_to_market_configs."BITCOIN/USD"]
+      [providers.market_config.currency_pair_to_market_configs."BITCOIN/USD/8"]
         ticker = "BTCUSDT"
-        [providers.market_config.currency_pair_to_market_configs."BITCOIN/USD".currency_pair]
-          Base = "BITCOIN"
-          Quote = "USD"
-          Decimals = 8
-      [providers.market_config.currency_pair_to_market_configs."ETHEREUM/BITCOIN"]
+        [providers.market_config.currency_pair_to_market_configs."BITCOIN/USD/8".currency_pair]
+          Base = "BITCOIN"
+          Quote = "USD"
+          Decimals = 8
+      [providers.market_config.currency_pair_to_market_configs."ETHEREUM/BITCOIN/8"]
         ticker = "ETHBTC"
-        [providers.market_config.currency_pair_to_market_configs."ETHEREUM/BITCOIN".currency_pair]
-          Base = "ETHEREUM"
-          Quote = "BITCOIN"
-          Decimals = 8
-      [providers.market_config.currency_pair_to_market_configs."ETHEREUM/USD"]
+        [providers.market_config.currency_pair_to_market_configs."ETHEREUM/BITCOIN/8".currency_pair]
+          Base = "ETHEREUM"
+          Quote = "BITCOIN"
+          Decimals = 8
+      [providers.market_config.currency_pair_to_market_configs."ETHEREUM/USD/8"]
         ticker = "ETHUSDT"
-        [providers.market_config.currency_pair_to_market_configs."ETHEREUM/USD".currency_pair]
-          Base = "ETHEREUM"
-          Quote = "USD"
-          Decimals = 8
-      [providers.market_config.currency_pair_to_market_configs."SOLANA/USD"]
+        [providers.market_config.currency_pair_to_market_configs."ETHEREUM/USD/8".currency_pair]
+          Base = "ETHEREUM"
+          Quote = "USD"
+          Decimals = 8
+      [providers.market_config.currency_pair_to_market_configs."SOLANA/USD/8"]
         ticker = "SOLUSDC"
-        [providers.market_config.currency_pair_to_market_configs."SOLANA/USD".currency_pair]
+        [providers.market_config.currency_pair_to_market_configs."SOLANA/USD/8".currency_pair]
           Base = "SOLANA"
           Quote = "USD"
           Decimals = 8
@@ -994,150 +994,112 @@
   [providers.market_config]
     name = "okx"
     [providers.market_config.currency_pair_to_market_configs]
-      [providers.market_config.currency_pair_to_market_configs."ATOM/USD"]
+      [providers.market_config.currency_pair_to_market_configs."ATOM/USD/8"]
         ticker = "ATOM-USD"
-        [providers.market_config.currency_pair_to_market_configs."ATOM/USD".currency_pair]
+        [providers.market_config.currency_pair_to_market_configs."ATOM/USD/8".currency_pair]
           Base = "ATOM"
           Quote = "USD"
           Decimals = 8
-      [providers.market_config.currency_pair_to_market_configs."AVAX/USD"]
+      [providers.market_config.currency_pair_to_market_configs."AVAX/USD/8"]
         ticker = "AVAX-USD"
-        [providers.market_config.currency_pair_to_market_configs."AVAX/USD".currency_pair]
+        [providers.market_config.currency_pair_to_market_configs."AVAX/USD/8".currency_pair]
           Base = "AVAX"
           Quote = "USD"
           Decimals = 8
-      [providers.market_config.currency_pair_to_market_configs."BITCOIN/USD"]
+      [providers.market_config.currency_pair_to_market_configs."BITCOIN/USD/8"]
         ticker = "BTC-USD"
-        [providers.market_config.currency_pair_to_market_configs."BITCOIN/USD".currency_pair]
-          Base = "BITCOIN"
-          Quote = "USD"
-          Decimals = 8
-      [providers.market_config.currency_pair_to_market_configs."CELESTIA/USD"]
+        [providers.market_config.currency_pair_to_market_configs."BITCOIN/USD/8".currency_pair]
+          Base = "BITCOIN"
+          Quote = "USD"
+          Decimals = 8
+      [providers.market_config.currency_pair_to_market_configs."CELESTIA/USD/8"]
         ticker = "TIA-USD"
-        [providers.market_config.currency_pair_to_market_configs."CELESTIA/USD".currency_pair]
+        [providers.market_config.currency_pair_to_market_configs."CELESTIA/USD/8".currency_pair]
           Base = "CELESTIA"
           Quote = "USD"
           Decimals = 8
-      [providers.market_config.currency_pair_to_market_configs."DYDX/USD"]
+      [providers.market_config.currency_pair_to_market_configs."DYDX/USD/8"]
         ticker = "DYDX-USD"
-        [providers.market_config.currency_pair_to_market_configs."DYDX/USD".currency_pair]
+        [providers.market_config.currency_pair_to_market_configs."DYDX/USD/8".currency_pair]
           Base = "DYDX"
           Quote = "USD"
           Decimals = 8
-      [providers.market_config.currency_pair_to_market_configs."ETHEREUM/BITCOIN"]
+      [providers.market_config.currency_pair_to_market_configs."ETHEREUM/BITCOIN/8"]
         ticker = "ETH-BTC"
-        [providers.market_config.currency_pair_to_market_configs."ETHEREUM/BITCOIN".currency_pair]
-          Base = "ETHEREUM"
-          Quote = "BITCOIN"
-          Decimals = 8
-      [providers.market_config.currency_pair_to_market_configs."ETHEREUM/USD"]
+        [providers.market_config.currency_pair_to_market_configs."ETHEREUM/BITCOIN/8".currency_pair]
+          Base = "ETHEREUM"
+          Quote = "BITCOIN"
+          Decimals = 8
+      [providers.market_config.currency_pair_to_market_configs."ETHEREUM/USD/8"]
         ticker = "ETH-USD"
-        [providers.market_config.currency_pair_to_market_configs."ETHEREUM/USD".currency_pair]
-          Base = "ETHEREUM"
-          Quote = "USD"
-          Decimals = 8
-      [providers.market_config.currency_pair_to_market_configs."SOLANA/USD"]
+        [providers.market_config.currency_pair_to_market_configs."ETHEREUM/USD/8".currency_pair]
+          Base = "ETHEREUM"
+          Quote = "USD"
+          Decimals = 8
+      [providers.market_config.currency_pair_to_market_configs."SOLANA/USD/8"]
         ticker = "SOL-USD"
-        [providers.market_config.currency_pair_to_market_configs."SOLANA/USD".currency_pair]
-          Base = "SOLANA"
-          Quote = "USD"
-          Decimals = 8
-
-<<<<<<< HEAD
-[[currency_pairs]]
-  Base = "BITCOIN"
-  Quote = "USD"
-  Decimals = 8
-
-[[currency_pairs]]
-  Base = "ETHEREUM"
-  Quote = "USD"
-  Decimals = 8
-
-[[currency_pairs]]
-  Base = "ATOM"
-  Quote = "USD"
-  Decimals = 8
-
-[[currency_pairs]]
-  Base = "SOLANA"
-  Quote = "USD"
-  Decimals = 8
-
-[[currency_pairs]]
-  Base = "CELESTIA"
-  Quote = "USD"
-  Decimals = 8
-
-[[currency_pairs]]
-  Base = "AVAX"
-  Quote = "USD"
-  Decimals = 8
-
-[[currency_pairs]]
-  Base = "DYDX"
-  Quote = "USD"
-  Decimals = 8
-
-[[currency_pairs]]
-  Base = "ETHEREUM"
-  Quote = "BITCOIN"
-  Decimals = 8
-
-[[currency_pairs]]
-  Base = "OSMOSIS"
-  Quote = "USD"
-  Decimals = 8
-=======
+        [providers.market_config.currency_pair_to_market_configs."SOLANA/USD/8".currency_pair]
+          Base = "SOLANA"
+          Quote = "USD"
+          Decimals = 8
+
 [market]
   [market.currency_pairs]
     [market.currency_pairs."ATOM/USD"]
       [market.currency_pairs."ATOM/USD".currency_pair]
         Base = "ATOM"
         Quote = "USD"
+        Decimals = 8
     [market.currency_pairs."AVAX/USD"]
       [market.currency_pairs."AVAX/USD".currency_pair]
         Base = "AVAX"
         Quote = "USD"
+        Decimals = 8
     [market.currency_pairs."BITCOIN/USD"]
       [market.currency_pairs."BITCOIN/USD".currency_pair]
         Base = "BITCOIN"
         Quote = "USD"
+        Decimals = 8
     [market.currency_pairs."CELESTIA/USD"]
       [market.currency_pairs."CELESTIA/USD".currency_pair]
         Base = "CELESTIA"
         Quote = "USD"
+        Decimals = 8
     [market.currency_pairs."DYDX/USD"]
       [market.currency_pairs."DYDX/USD".currency_pair]
         Base = "DYDX"
         Quote = "USD"
+        Decimals = 8
     [market.currency_pairs."ETHEREUM/BITCOIN"]
       [market.currency_pairs."ETHEREUM/BITCOIN".currency_pair]
         Base = "ETHEREUM"
         Quote = "BITCOIN"
+        Decimals = 8
     [market.currency_pairs."ETHEREUM/USD"]
       [market.currency_pairs."ETHEREUM/USD".currency_pair]
         Base = "ETHEREUM"
         Quote = "USD"
+        Decimals = 8
     [market.currency_pairs."OSMOSIS/USD"]
       [market.currency_pairs."OSMOSIS/USD".currency_pair]
         Base = "OSMOSIS"
         Quote = "USD"
+        Decimals = 8
     [market.currency_pairs."SOLANA/USD"]
       [market.currency_pairs."SOLANA/USD".currency_pair]
         Base = "SOLANA"
         Quote = "USD"
+        Decimals = 8
   [market.aggregated_feeds]
-    "ATOM/USD" = [[{invert = false, currency_pair = {Base = "ATOM", Quote = "USD"}}]]
-    "AVAX/USD" = [[{invert = false, currency_pair = {Base = "AVAX", Quote = "USD"}}]]
-    "BITCOIN/USD" = [[{invert = false, currency_pair = {Base = "BITCOIN", Quote = "USD"}}]]
-    "CELESTIA/USD" = [[{invert = false, currency_pair = {Base = "CELESTIA", Quote = "USD"}}]]
-    "DYDX/USD" = [[{invert = false, currency_pair = {Base = "DYDX", Quote = "USD"}}]]
-    "ETHEREUM/BITCOIN" = [[{invert = false, currency_pair = {Base = "ETHEREUM", Quote = "BITCOIN"}}]]
-    "ETHEREUM/USD" = [[{invert = false, currency_pair = {Base = "ETHEREUM", Quote = "USD"}}]]
-    "OSMOSIS/USD" = [[{invert = false, currency_pair = {Base = "OSMOSIS", Quote = "USD"}}]]
-    "SOLANA/USD" = [[{invert = false, currency_pair = {Base = "SOLANA", Quote = "USD"}}]]
->>>>>>> 01874807
+    "ATOM/USD" = [[{invert = false, currency_pair = {Base = "ATOM", Quote = "USD", Decimals = 8}}]]
+    "AVAX/USD" = [[{invert = false, currency_pair = {Base = "AVAX", Quote = "USD", Decimals = 8}}]]
+    "BITCOIN/USD" = [[{invert = false, currency_pair = {Base = "BITCOIN", Quote = "USD", Decimals = 8}}]]
+    "CELESTIA/USD" = [[{invert = false, currency_pair = {Base = "CELESTIA", Quote = "USD", Decimals = 8}}]]
+    "DYDX/USD" = [[{invert = false, currency_pair = {Base = "DYDX", Quote = "USD", Decimals = 8}}]]
+    "ETHEREUM/BITCOIN" = [[{invert = false, currency_pair = {Base = "ETHEREUM", Quote = "BITCOIN", Decimals = 8}}]]
+    "ETHEREUM/USD" = [[{invert = false, currency_pair = {Base = "ETHEREUM", Quote = "USD", Decimals = 8}}]]
+    "OSMOSIS/USD" = [[{invert = false, currency_pair = {Base = "OSMOSIS", Quote = "USD", Decimals = 8}}]]
+    "SOLANA/USD" = [[{invert = false, currency_pair = {Base = "SOLANA", Quote = "USD", Decimals = 8}}]]
 
 [metrics]
   prometheus_server_address = "0.0.0.0:8002"
