--- conflicted
+++ resolved
@@ -106,135 +106,27 @@
 // The Ticker.String corresponds to a market, and must be unique.
 func (k *Keeper) createMarket(ctx sdk.Context, market types.Market) error {
 	// Check if Ticker already exists for the provider
-<<<<<<< HEAD
 	alreadyExists, err := k.markets.Has(ctx, types.TickerString(market.Ticker.String()))
-=======
-	alreadyExists, err := k.tickers.Has(ctx, types.TickerString(ticker.String()))
 	if err != nil {
 		return err
 	}
 	if alreadyExists {
-		return types.NewMarketAlreadyExistsError(types.TickerString(ticker.String()))
+		return types.NewMarketAlreadyExistsError(types.TickerString(market.Ticker.String()))
 	}
 	// Create the config
-	return k.tickers.Set(ctx, types.TickerString(ticker.String()), ticker)
+	return k.markets.Set(ctx, types.TickerString(market.Ticker.String()), market)
 }
 
-// UpdateTicker updates a Ticker.
-// The Ticker.String corresponds to a market, and must exist.
-func (k *Keeper) UpdateTicker(ctx sdk.Context, ticker types.Ticker) error {
+// updateMarket updates a Market.
+// The Ticker.String corresponds to a market, and exist unique.
+func (k *Keeper) updateMarket(ctx sdk.Context, market types.Market) error {
 	// Check if Ticker already exists for the provider
-	alreadyExists, err := k.tickers.Has(ctx, types.TickerString(ticker.String()))
+	alreadyExists, err := k.markets.Has(ctx, types.TickerString(market.Ticker.String()))
 	if err != nil {
 		return err
 	}
 	if !alreadyExists {
-		return types.NewMarketDoesNotExistsError(types.TickerString(ticker.String()))
-	}
-	// Create the config
-	return k.tickers.Set(ctx, types.TickerString(ticker.String()), ticker)
-}
-
-// GetAllProvidersMap returns the set of Providers objects currently stored in state
-// as a map[TickerString] -> Providers.
-func (k *Keeper) GetAllProvidersMap(ctx sdk.Context) (map[string]types.Providers, error) {
-	iter, err := k.providers.Iterate(ctx, nil)
-	if err != nil {
-		return nil, err
-	}
-	keyValues, err := iter.KeyValues()
-	if err != nil {
-		return nil, err
-	}
-
-	m := make(map[string]types.Providers, len(keyValues))
-	for _, keyValue := range keyValues {
-		m[string(keyValue.Key)] = keyValue.Value
-	}
-
-	return m, nil
-}
-
-// CreateProviders initializes a new providers.
-// The Ticker.String corresponds to a market, and must be unique.
-func (k *Keeper) CreateProviders(ctx sdk.Context, providers types.Providers, ticker types.Ticker) error {
-	// Check if MarketConfig already exists for the provider
-	alreadyExists, err := k.providers.Has(ctx, types.TickerString(ticker.String()))
-	if err != nil {
-		return err
-	}
-	if alreadyExists {
-		return types.NewMarketAlreadyExistsError(types.TickerString(ticker.String()))
-	}
-	// Create the config
-	return k.providers.Set(ctx, types.TickerString(ticker.String()), providers)
-}
-
-// UpdateProviders updates a Providers.
-// The Ticker.String corresponds to a market, and must exist.
-func (k *Keeper) UpdateProviders(ctx sdk.Context, providers types.Providers, ticker types.Ticker) error {
-	// Check if MarketConfig already exists for the provider
-	alreadyExists, err := k.providers.Has(ctx, types.TickerString(ticker.String()))
-	if err != nil {
-		return err
-	}
-	if !alreadyExists {
-		return types.NewMarketDoesNotExistsError(types.TickerString(ticker.String()))
-	}
-	// Create the config
-	return k.providers.Set(ctx, types.TickerString(ticker.String()), providers)
-}
-
-// GetAllPathsMap returns the set of Paths objects currently stored in state
-// as a map[TickerString] -> Paths.
-func (k *Keeper) GetAllPathsMap(ctx sdk.Context) (map[string]types.Paths, error) {
-	iter, err := k.paths.Iterate(ctx, nil)
-	if err != nil {
-		return nil, err
-	}
-	keyValues, err := iter.KeyValues()
-	if err != nil {
-		return nil, err
-	}
-
-	m := make(map[string]types.Paths, len(keyValues))
-	for _, keyValue := range keyValues {
-		m[string(keyValue.Key)] = keyValue.Value
-	}
-
-	return m, nil
-}
-
-// CreatePaths initializes a new Paths.
-// The Ticker.String corresponds to a market, and must be unique.
-func (k *Keeper) CreatePaths(ctx sdk.Context, paths types.Paths, ticker types.Ticker) error {
-	// Check if MarketConfig already exists for the provider
-	alreadyExists, err := k.paths.Has(ctx, types.TickerString(ticker.String()))
->>>>>>> 4489cf96
-	if err != nil {
-		return err
-	}
-	if alreadyExists {
-<<<<<<< HEAD
-		return types.NewTickerAlreadyExistsError(types.TickerString(market.Ticker.String()))
-=======
-		return types.NewMarketAlreadyExistsError(types.TickerString(ticker.String()))
-	}
-	// Create the config
-	return k.paths.Set(ctx, types.TickerString(ticker.String()), paths)
-}
-
-// UpdatePaths updates a Paths.
-// The Ticker.String corresponds to a market, and must already exist.
-func (k *Keeper) UpdatePaths(ctx sdk.Context, paths types.Paths, ticker types.Ticker) error {
-	// Check if MarketConfig already exists for the provider
-	alreadyExists, err := k.paths.Has(ctx, types.TickerString(ticker.String()))
-	if err != nil {
-		return err
-	}
-	if !alreadyExists {
-		return types.NewMarketDoesNotExistsError(types.TickerString(ticker.String()))
->>>>>>> 4489cf96
+		return types.NewMarketDoesNotExistsError(types.TickerString(market.Ticker.String()))
 	}
 	// Create the config
 	return k.markets.Set(ctx, types.TickerString(market.Ticker.String()), market)
@@ -252,16 +144,8 @@
 
 // UpdateMarket updaters the ticker, paths, and providers for a given market.  It also
 // sets the LastUpdated field to the current block height.
-func (k *Keeper) UpdateMarket(ctx sdk.Context, ticker types.Ticker, paths types.Paths, providers types.Providers) error {
-	if err := k.UpdateTicker(ctx, ticker); err != nil {
-		return err
-	}
-
-	if err := k.UpdatePaths(ctx, paths, ticker); err != nil {
-		return err
-	}
-
-	if err := k.UpdateProviders(ctx, providers, ticker); err != nil {
+func (k *Keeper) UpdateMarket(ctx sdk.Context, market types.Market) error {
+	if err := k.updateMarket(ctx, market); err != nil {
 		return err
 	}
 
