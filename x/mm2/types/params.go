package types

import (
	"fmt"

	sdk "github.com/cosmos/cosmos-sdk/types"
	authtypes "github.com/cosmos/cosmos-sdk/x/auth/types"
	govtypes "github.com/cosmos/cosmos-sdk/x/gov/types"
)

var (
	// DefaultMarketAuthority is the default value for the market authority Param.
	DefaultMarketAuthority = authtypes.NewModuleAddress(govtypes.ModuleName).String()
	// DefaultAdmin is the default value for the market admin Param.
	DefaultAdmin = authtypes.NewModuleAddress(govtypes.ModuleName).String()
)

// DefaultParams returns default marketmap parameters.
func DefaultParams() Params {
	return Params{
		MarketAuthorities: []string{DefaultMarketAuthority},
		Admin:             DefaultAdmin,
	}
}

// NewParams returns a new Params instance.
<<<<<<< HEAD
func NewParams(authorities []string, admin string) (Params, error) {
	if authorities != nil {
=======
func NewParams(authorities []string) (Params, error) {
	if authorities == nil {
>>>>>>> 9efa3097
		return Params{}, fmt.Errorf("cannot create Params with nil authority")
	}

	return Params{
		MarketAuthorities: authorities,
		Admin:             admin,
	}, nil
}

// ValidateBasic performs stateless validation of the Params.
func (p *Params) ValidateBasic() error {
	if p.MarketAuthorities == nil {
		return fmt.Errorf("cannot create Params with empty market authorities")
	}

	seenAuthorities := make(map[string]struct{}, len(p.MarketAuthorities))
	for _, authority := range p.MarketAuthorities {
		if _, seen := seenAuthorities[authority]; seen {
			return fmt.Errorf("duplicate authority %s found", authority)
		}

		if _, err := sdk.AccAddressFromBech32(authority); err != nil {
			return fmt.Errorf("invalid market authority string: %w", err)
		}

		seenAuthorities[authority] = struct{}{}
	}

	if _, err := sdk.AccAddressFromBech32(p.Admin); err != nil {
		return fmt.Errorf("invalid marketmap admin string: %w", err)
	}

	return nil
}<|MERGE_RESOLUTION|>--- conflicted
+++ resolved
@@ -24,13 +24,8 @@
 }
 
 // NewParams returns a new Params instance.
-<<<<<<< HEAD
-func NewParams(authorities []string, admin string) (Params, error) {
-	if authorities != nil {
-=======
 func NewParams(authorities []string) (Params, error) {
 	if authorities == nil {
->>>>>>> 9efa3097
 		return Params{}, fmt.Errorf("cannot create Params with nil authority")
 	}
 
