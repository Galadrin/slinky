package keeper_test

import (
	slinkytypes "github.com/skip-mev/slinky/pkg/types"
	"github.com/skip-mev/slinky/x/mm2/keeper"
	"github.com/skip-mev/slinky/x/mm2/types"
)

func (s *KeeperTestSuite) TestMarketMap() {
	qs := keeper.NewQueryServer(s.keeper)
	s.ctx = s.ctx.WithChainID("test-chain")

	s.Run("invalid for nil request", func() {
		_, err := qs.MarketMap(s.ctx, nil)
		s.Require().Error(err)
	})

	s.Run("run query with no state", func() {
		resp, err := qs.MarketMap(s.ctx, &types.MarketMapRequest{})
		s.Require().NoError(err)

		expected := &types.MarketMapResponse{
			MarketMap: types.MarketMap{
				Markets: make(map[string]types.Market),
			},
			LastUpdated: uint64(s.ctx.BlockHeight()),
			ChainId:     "test-chain",
		}

		s.Require().Equal(expected, resp)
	})

	s.Run("run query with state", func() {
		expectedMarketMap := types.MarketMap{
			Markets: make(map[string]types.Market),
		}
<<<<<<< HEAD

=======
>>>>>>> c4b1117d
		s.Require().NoError(s.keeper.CreateMarkets(s.ctx, markets))
		for _, market := range markets {
			expectedMarketMap.Markets[market.Ticker.String()] = market
		}

		resp, err := qs.MarketMap(s.ctx, &types.MarketMapRequest{})
		s.Require().NoError(err)

		expected := &types.MarketMapResponse{
			MarketMap:   expectedMarketMap,
			LastUpdated: uint64(s.ctx.BlockHeight()),
			ChainId:     "test-chain",
		}

		s.Require().Equal(expected.LastUpdated, resp.LastUpdated)
		s.Require().Equal(expected.MarketMap, resp.MarketMap)
	})
}

func (s *KeeperTestSuite) TestMarket() {
	qs := keeper.NewQueryServer(s.keeper)
	s.ctx = s.ctx.WithChainID("test-chain")

	s.Run("invalid for nil request", func() {
		_, err := qs.Market(s.ctx, nil)
		s.Require().Error(err)
	})

	s.Run("run query with invalid currency pair", func() {
		_, err := qs.Market(s.ctx, &types.MarketRequest{})
		s.Require().Error(err)
	})

	s.Run("run query with no state", func() {
		_, err := qs.Market(s.ctx, &types.MarketRequest{
			CurrencyPair: slinkytypes.CurrencyPair{
				Base:  "valid",
				Quote: "pair",
			},
		})
		s.Require().Error(err)
	})

	s.Run("run query with state", func() {
		expectedMarketMap := types.MarketMap{
			Markets: make(map[string]types.Market),
		}
		s.Require().NoError(s.keeper.CreateMarkets(s.ctx, markets))
<<<<<<< HEAD
=======

>>>>>>> c4b1117d
		for _, market := range markets {
			expectedMarketMap.Markets[market.Ticker.String()] = market
		}

		resp, err := qs.Market(s.ctx, &types.MarketRequest{
			CurrencyPair: btcusdt.Ticker.CurrencyPair,
		})
		s.Require().NoError(err)

		expected := &types.MarketResponse{
			Market: btcusdt,
		}

		s.Require().Equal(expected, resp)
	})
}

func (s *KeeperTestSuite) TestParams() {
	params := types.DefaultParams()
	s.Require().NoError(s.keeper.SetParams(s.ctx, params))

	qs := keeper.NewQueryServer(s.keeper)

	s.Run("run valid request", func() {
		resp, err := qs.Params(s.ctx, &types.ParamsRequest{})
		s.Require().NoError(err)

		s.Require().Equal(params, resp.Params)
	})

	s.Run("run invalid nil request", func() {
		_, err := qs.Params(s.ctx, nil)
		s.Require().Error(err)
	})
}

func (s *KeeperTestSuite) TestLastUpdated() {
	qs := keeper.NewQueryServer(s.keeper)
	// set initial states
	s.Require().NoError(s.keeper.CreateMarkets(s.ctx, markets))

	s.Run("run valid request", func() {
		resp, err := qs.LastUpdated(s.ctx, &types.LastUpdatedRequest{})
		s.Require().NoError(err)

		s.Require().Equal(uint64(s.ctx.BlockHeight()), resp.LastUpdated)
	})

	s.Run("run invalid nil request", func() {
		_, err := qs.LastUpdated(s.ctx, nil)
		s.Require().Error(err)
	})
}<|MERGE_RESOLUTION|>--- conflicted
+++ resolved
@@ -34,10 +34,7 @@
 		expectedMarketMap := types.MarketMap{
 			Markets: make(map[string]types.Market),
 		}
-<<<<<<< HEAD
 
-=======
->>>>>>> c4b1117d
 		s.Require().NoError(s.keeper.CreateMarkets(s.ctx, markets))
 		for _, market := range markets {
 			expectedMarketMap.Markets[market.Ticker.String()] = market
@@ -86,10 +83,7 @@
 			Markets: make(map[string]types.Market),
 		}
 		s.Require().NoError(s.keeper.CreateMarkets(s.ctx, markets))
-<<<<<<< HEAD
-=======
 
->>>>>>> c4b1117d
 		for _, market := range markets {
 			expectedMarketMap.Markets[market.Ticker.String()] = market
 		}
