--- conflicted
+++ resolved
@@ -11,10 +11,6 @@
 
 	"github.com/skip-mev/slinky/oracle/config"
 	"github.com/skip-mev/slinky/oracle/types"
-<<<<<<< HEAD
-	"github.com/skip-mev/slinky/pkg/math"
-=======
->>>>>>> c79b667a
 )
 
 var _ types.PriceAPIDataHandler = (*APIHandler)(nil)
@@ -106,13 +102,8 @@
 
 			// Resolve the price.
 			resolved[ticker] = types.NewPriceResult(
-<<<<<<< HEAD
-				math.Float64ToBigFloat(price, ticker.GetDecimals()),
-				time.Now().UTC(),
-=======
 				big.NewFloat(price),
 				time.Now(),
->>>>>>> c79b667a
 			)
 		}
 	}
