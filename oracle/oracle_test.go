--- conflicted
+++ resolved
@@ -16,11 +16,7 @@
 	slinkytypes "github.com/skip-mev/slinky/pkg/types"
 	"github.com/skip-mev/slinky/providers/base/testutils"
 	providertypes "github.com/skip-mev/slinky/providers/types"
-<<<<<<< HEAD
-=======
 	"github.com/skip-mev/slinky/providers/types/factory"
-	oracletypes "github.com/skip-mev/slinky/x/oracle/types"
->>>>>>> a0581b5a
 )
 
 var (
@@ -85,11 +81,7 @@
 func (s *OracleTestSuite) TestStopWithContextCancel() {
 	testCases := []struct {
 		name    string
-<<<<<<< HEAD
-		factory providertypes.ProviderFactory[slinkytypes.CurrencyPair, *big.Int]
-=======
-		factory factory.ProviderFactory[oracletypes.CurrencyPair, *big.Int]
->>>>>>> a0581b5a
+		factory factory.ProviderFactory[slinkytypes.CurrencyPair, *big.Int]
 	}{
 		{
 			name: "no providers",
@@ -183,11 +175,7 @@
 func (s *OracleTestSuite) TestStopWithContextDeadline() {
 	testCases := []struct {
 		name     string
-<<<<<<< HEAD
-		factory  providertypes.ProviderFactory[slinkytypes.CurrencyPair, *big.Int]
-=======
-		factory  factory.ProviderFactory[oracletypes.CurrencyPair, *big.Int]
->>>>>>> a0581b5a
+		factory  factory.ProviderFactory[slinkytypes.CurrencyPair, *big.Int]
 		duration time.Duration
 	}{
 		{
@@ -282,11 +270,7 @@
 func (s *OracleTestSuite) TestStop() {
 	testCases := []struct {
 		name     string
-<<<<<<< HEAD
-		factory  providertypes.ProviderFactory[slinkytypes.CurrencyPair, *big.Int]
-=======
-		factory  factory.ProviderFactory[oracletypes.CurrencyPair, *big.Int]
->>>>>>> a0581b5a
+		factory  factory.ProviderFactory[slinkytypes.CurrencyPair, *big.Int]
 		duration time.Duration
 	}{
 		{
