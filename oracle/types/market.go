package types

import (
	"fmt"

	mmtypes "github.com/skip-mev/slinky/x/mm2/types"
)

// ProviderTickersFromMarketMap returns the set of provider tickers a given provider should
// be providing data for based on the market map.
func ProviderTickersFromMarketMap(
	name string,
	marketMap mmtypes.MarketMap,
) ([]ProviderTicker, error) {
	if err := marketMap.ValidateBasic(); err != nil {
		return nil, fmt.Errorf("invalid market map: %w", err)
	}

	var (
		// Track all of the tickers that the provider will be providing data for.
		providerTickers = make([]ProviderTicker, 0)
		// Maintain a set of off-chain tickers that have been seen to avoid duplicates.
		seenOffChainTickers = make(map[string]struct{})
	)

	// Iterate through every single market and its provider configurations to find the
	// provider configurations that match the provider name.
	for _, market := range marketMap.Markets {
		for _, cfg := range market.ProviderConfigs {
			if cfg.Name != name {
				continue
			}
			if _, ok := seenOffChainTickers[cfg.OffChainTicker]; ok {
				continue
			}

			providerTicker := NewProviderTicker(
				cfg.Name,
				cfg.OffChainTicker,
				cfg.Metadata_JSON,
			)
			providerTickers = append(providerTickers, providerTicker)
			seenOffChainTickers[cfg.OffChainTicker] = struct{}{}
		}
	}

	return providerTickers, nil
}

// TickersToProviderTickers is a map of tickers to provider tickers. This should be
// utilized by providers to configure the tickers they will be providing data for.
type TickersToProviderTickers map[mmtypes.Ticker]DefaultProviderTicker

// ToProviderTickers converts the map to a list of provider tickers.
func (tpt TickersToProviderTickers) ToProviderTickers() []ProviderTicker {
	var providerTickers = make([]ProviderTicker, len(tpt))

	i := 0
	for _, ticker := range tpt {
<<<<<<< HEAD
		// If the ticker does not have a set number of decimals, set it to the default.
		if ticker.Decimals == 0 {
			ticker.Decimals = DefaultTickerDecimals
		}

=======
>>>>>>> c79b667a
		providerTickers[i] = ticker
		i++
	}

	return providerTickers
}

// MustGetProviderTicker returns the provider ticker for the given x/marketmap ticker.
// This function is mostly used for testing.
func (tpt TickersToProviderTickers) MustGetProviderTicker(ticker mmtypes.Ticker) ProviderTicker {
	providerTicker, ok := (tpt)[ticker]
	if !ok {
		panic(fmt.Sprintf("ticker %s not found", ticker))
	}
<<<<<<< HEAD

	// If the ticker does not have a set number of decimals, set it to the default.
	if providerTicker.Decimals == 0 {
		providerTicker.Decimals = DefaultTickerDecimals
	}
=======
>>>>>>> c79b667a
	return providerTicker
}<|MERGE_RESOLUTION|>--- conflicted
+++ resolved
@@ -57,14 +57,6 @@
 
 	i := 0
 	for _, ticker := range tpt {
-<<<<<<< HEAD
-		// If the ticker does not have a set number of decimals, set it to the default.
-		if ticker.Decimals == 0 {
-			ticker.Decimals = DefaultTickerDecimals
-		}
-
-=======
->>>>>>> c79b667a
 		providerTickers[i] = ticker
 		i++
 	}
@@ -79,13 +71,5 @@
 	if !ok {
 		panic(fmt.Sprintf("ticker %s not found", ticker))
 	}
-<<<<<<< HEAD
-
-	// If the ticker does not have a set number of decimals, set it to the default.
-	if providerTicker.Decimals == 0 {
-		providerTicker.Decimals = DefaultTickerDecimals
-	}
-=======
->>>>>>> c79b667a
 	return providerTicker
 }