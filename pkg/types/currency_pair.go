--- conflicted
+++ resolved
@@ -58,14 +58,9 @@
 	return cp, cp.ValidateBasic()
 }
 
-// Decimals returns the number of decimals that the quote will be reported to. If the quote is Ethereum, then
-<<<<<<< HEAD
-// the number of decimals is 18. Otherwise, the decimals will be reported to 8.
-func (cp *CurrencyPair) Decimals() int {
-=======
+// LegacyDecimals returns the number of decimals that the quote will be reported to. If the quote is Ethereum, then
 // the number of decimals is 18. Otherwise, the decimals will be reorted to 8.
 func (cp *CurrencyPair) LegacyDecimals() int {
->>>>>>> 3a79cad8
 	if strings.ToUpper(cp.Quote) == ethereum {
 		return 18
 	}
