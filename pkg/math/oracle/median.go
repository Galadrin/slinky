--- conflicted
+++ resolved
@@ -49,30 +49,13 @@
 //
 // The index price cache contains the previously calculated median prices.
 func (m *MedianAggregator) AggregateData() {
-<<<<<<< HEAD
 	updatedPrices := make(types.TickerPrices)
 	for ticker, market := range m.cfg.Markets {
-=======
-	cfg := m.GetMarketMap()
-	updatedPrices := make(types.TickerPrices)
-	for ticker, paths := range cfg.Paths {
-		target, ok := cfg.Tickers[ticker]
-		if !ok {
-			m.logger.Error(
-				"failed to get ticker; skipping aggregation",
-				zap.String("ticker", ticker),
-			)
 
-			continue
-		}
-
->>>>>>> 4489cf96
 		// Get the converted prices for set of convertable markets.
 		// ex. BTC/USDT * Index USDT/USD = BTC/USD
 		//     BTC/USDC * Index USDC/USD = BTC/USD
-		convertedPrices := m.CalculateConvertedPrices(
-			market,
-		)
+		convertedPrices := m.CalculateConvertedPrices(market)
 
 		// We need to have at least the minimum number of providers to calculate the median.
 		if len(convertedPrices) < int(market.Ticker.MinProviderCount) {
